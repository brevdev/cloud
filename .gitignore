.env
__debug_bin*
.idea/*
<<<<<<< HEAD
.claude
=======
coverage/*
>>>>>>> 2d1d12c5
<|MERGE_RESOLUTION|>--- conflicted
+++ resolved
@@ -1,8 +1,5 @@
 .env
 __debug_bin*
 .idea/*
-<<<<<<< HEAD
 .claude
-=======
-coverage/*
->>>>>>> 2d1d12c5
+coverage/*