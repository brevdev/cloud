package v1

import (
	"context"

	v1 "github.com/brevdev/cloud/v1"
)

// getNebiusCapabilities returns the unified capabilities for Nebius AI Cloud
// Based on Nebius compute API and our implementation
func getNebiusCapabilities() v1.Capabilities {
	return v1.Capabilities{
		// SUPPORTED FEATURES:

		// Instance Management
		v1.CapabilityCreateInstance,          // Nebius compute instance creation
		v1.CapabilityTerminateInstance,       // Nebius compute instance termination
		v1.CapabilityCreateTerminateInstance, // Combined create/terminate capability
		v1.CapabilityRebootInstance,          // Nebius instance restart
		v1.CapabilityStopStartInstance,       // Nebius instance stop/start operations
		v1.CapabilityResizeInstanceVolume,    // Nebius volume resizing

<<<<<<< HEAD
		// Resource Management
		v1.CapabilityMachineImage, // Nebius image management
		v1.CapabilityTags,         // Nebius resource labeling

		// PARTIALLY SUPPORTED (infrastructure implemented):
		// - Network management (VPC, subnets) - implemented
		// - Project management - implemented
		// - Boot disk management - implemented

		// FUTURE ENHANCEMENTS:
		// - v1.CapabilityModifyFirewall  // Network security groups (future)
=======
		v1.CapabilityModifyFirewall,       // Nebius has Security Groups for firewall management
		v1.CapabilityMachineImage,         // Nebius supports custom machine images
		v1.CapabilityResizeInstanceVolume, // Nebius supports disk resizing
		v1.CapabilityTags,                 // Nebius supports resource tagging
		v1.CapabilityInstanceUserData,     // Nebius supports user data in instance creation
		v1.CapabilityVPC,                  // Nebius supports VPCs
		v1.CapabilityManagedKubernetes,    // Nebius supports managed Kubernetes clusters
>>>>>>> 2d1d12c5
	}
}

// GetCapabilities returns the capabilities of Nebius client
func (c *NebiusClient) GetCapabilities(_ context.Context) (v1.Capabilities, error) {
	return getNebiusCapabilities(), nil
}

// GetCapabilities returns the capabilities for Nebius credential
func (c *NebiusCredential) GetCapabilities(_ context.Context) (v1.Capabilities, error) {
	return getNebiusCapabilities(), nil
}<|MERGE_RESOLUTION|>--- conflicted
+++ resolved
@@ -20,27 +20,13 @@
 		v1.CapabilityStopStartInstance,       // Nebius instance stop/start operations
 		v1.CapabilityResizeInstanceVolume,    // Nebius volume resizing
 
-<<<<<<< HEAD
 		// Resource Management
-		v1.CapabilityMachineImage, // Nebius image management
-		v1.CapabilityTags,         // Nebius resource labeling
-
-		// PARTIALLY SUPPORTED (infrastructure implemented):
-		// - Network management (VPC, subnets) - implemented
-		// - Project management - implemented
-		// - Boot disk management - implemented
-
-		// FUTURE ENHANCEMENTS:
-		// - v1.CapabilityModifyFirewall  // Network security groups (future)
-=======
-		v1.CapabilityModifyFirewall,       // Nebius has Security Groups for firewall management
-		v1.CapabilityMachineImage,         // Nebius supports custom machine images
-		v1.CapabilityResizeInstanceVolume, // Nebius supports disk resizing
-		v1.CapabilityTags,                 // Nebius supports resource tagging
-		v1.CapabilityInstanceUserData,     // Nebius supports user data in instance creation
-		v1.CapabilityVPC,                  // Nebius supports VPCs
-		v1.CapabilityManagedKubernetes,    // Nebius supports managed Kubernetes clusters
->>>>>>> 2d1d12c5
+		v1.CapabilityModifyFirewall,    // Nebius has Security Groups for firewall management
+		v1.CapabilityMachineImage,      // Nebius supports custom machine images
+		v1.CapabilityTags,              // Nebius supports resource tagging
+		v1.CapabilityInstanceUserData,  // Nebius supports user data in instance creation
+		v1.CapabilityVPC,               // Nebius supports VPCs
+		v1.CapabilityManagedKubernetes, // Nebius supports managed Kubernetes clusters
 	}
 }
 
